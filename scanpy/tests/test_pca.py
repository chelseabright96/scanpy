import pytest
import numpy as np
from anndata import AnnData
from scipy.sparse import csr_matrix
import anndata as ad

import scanpy as sc
from anndata.tests.helpers import assert_equal

from scanpy.testing._helpers.data import pbmc3k_normalized

A_list = [
    [0, 0, 7, 0, 0],
    [8, 5, 0, 2, 0],
    [6, 0, 0, 2, 5],
    [0, 0, 0, 1, 0],
    [8, 8, 2, 1, 0],
    [0, 0, 0, 4, 5],
]

A_pca = np.array(
    [
        [-4.4783009, 5.55508466, 1.73111572, -0.06029139, 0.17292555],
        [5.4855141, -0.42651191, -0.74776055, -0.74532146, 0.74633582],
        [0.01161428, -4.0156662, 2.37252748, -1.33122372, -0.29044446],
        [-3.61934397, 0.48525412, -2.96861931, -1.16312545, -0.33230607],
        [7.14050048, 1.86330409, -0.05786325, 1.25045782, -0.50213107],
        [-4.53998399, -3.46146476, -0.32940009, 2.04950419, 0.20562023],
    ]
)

A_svd = np.array(
    [
        [-0.77034038, -2.00750922, 6.64603489, -0.39669256, -0.22212097],
        [-9.47135856, -0.6326006, -1.33787112, -0.24894361, -1.02044665],
        [-5.90007339, 4.99658727, 0.70712592, -2.15188849, 0.30430008],
        [-0.19132409, 0.42172251, 0.11169531, 0.50977966, -0.71637566],
        [-11.1286238, -2.73045559, 0.08040596, 1.06850585, 0.74173764],
        [-1.50180389, 5.56886849, 1.64034442, 2.24476032, -0.05109001],
    ]
)


def test_pca_transform(array_type):
    A = array_type(A_list).astype('float32')
    A_pca_abs = np.abs(A_pca)
    A_svd_abs = np.abs(A_svd)

    adata = AnnData(A)

    sc.pp.pca(adata, n_comps=4, zero_center=True, svd_solver='arpack', dtype='float64')

    assert np.linalg.norm(A_pca_abs[:, :4] - np.abs(adata.obsm['X_pca'])) < 2e-05

    sc.pp.pca(
        adata,
        n_comps=5,
        zero_center=True,
        svd_solver='randomized',
        dtype='float64',
        random_state=14,
    )
    assert np.linalg.norm(A_pca_abs - np.abs(adata.obsm['X_pca'])) < 2e-05

    sc.pp.pca(adata, n_comps=4, zero_center=False, dtype='float64', random_state=14)
    assert np.linalg.norm(A_svd_abs[:, :4] - np.abs(adata.obsm['X_pca'])) < 2e-05


def test_pca_shapes():
    """Tests that n_comps behaves correctly"""
    # https://github.com/scverse/scanpy/issues/1051
    adata = AnnData(np.random.randn(30, 20))
    sc.pp.pca(adata)
    assert adata.obsm["X_pca"].shape == (30, 19)

    adata = AnnData(np.random.randn(20, 30))
    sc.pp.pca(adata)
    assert adata.obsm["X_pca"].shape == (20, 19)

    with pytest.raises(ValueError):
        sc.pp.pca(adata, n_comps=100)


def test_pca_sparse():
    """
    Tests that implicitly centered pca on sparse arrays returns equivalent results to
    explicit centering on dense arrays.
    """
    pbmc = pbmc3k_normalized()

    pbmc_dense = pbmc.copy()
    pbmc_dense.X = pbmc_dense.X.toarray()

    implicit = sc.pp.pca(pbmc, dtype=np.float64, copy=True)
    explicit = sc.pp.pca(pbmc_dense, dtype=np.float64, copy=True)

    assert np.allclose(implicit.uns["pca"]["variance"], explicit.uns["pca"]["variance"])
    assert np.allclose(
        implicit.uns["pca"]["variance_ratio"], explicit.uns["pca"]["variance_ratio"]
    )
    assert np.allclose(implicit.obsm['X_pca'], explicit.obsm['X_pca'])
    assert np.allclose(implicit.varm['PCs'], explicit.varm['PCs'])


def test_pca_reproducible(array_type):
    pbmc = pbmc3k_normalized()
    pbmc.X = array_type(pbmc.X)

    a = sc.pp.pca(pbmc, copy=True, dtype=np.float64, random_state=42)
    b = sc.pp.pca(pbmc, copy=True, dtype=np.float64, random_state=42)
    c = sc.pp.pca(pbmc, copy=True, dtype=np.float64, random_state=0)

    assert_equal(a, b)
    # Test that changing random seed changes result
    # Does not show up reliably with 32 bit computation
    assert not np.array_equal(a.obsm["X_pca"], c.obsm["X_pca"])


def test_pca_chunked():
    # https://github.com/scverse/scanpy/issues/1590
    # But also a more general test

    # Subsetting for speed of test
    pbmc_full = pbmc3k_normalized()
    pbmc = pbmc_full[::6].copy()
    pbmc.X = pbmc.X.astype(np.float64)
    chunked = sc.pp.pca(pbmc_full, chunked=True, copy=True)
    default = sc.pp.pca(pbmc_full, copy=True)

    # Taking absolute value since sometimes dimensions are flipped
    np.testing.assert_allclose(
        np.abs(chunked.obsm["X_pca"]), np.abs(default.obsm["X_pca"])
    )
    np.testing.assert_allclose(np.abs(chunked.varm["PCs"]), np.abs(default.varm["PCs"]))
    np.testing.assert_allclose(
        np.abs(chunked.uns["pca"]["variance"]), np.abs(default.uns["pca"]["variance"])
    )
    np.testing.assert_allclose(
        np.abs(chunked.uns["pca"]["variance_ratio"]),
        np.abs(default.uns["pca"]["variance_ratio"]),
    )


def test_pca_n_pcs():
    """
    Tests that the n_pcs parameter also works for
    representations not called "X_pca"
    """
    pbmc = pbmc3k_normalized()
    sc.pp.pca(pbmc, dtype=np.float64)
    pbmc.obsm["X_pca_test"] = pbmc.obsm["X_pca"]
    original = sc.pp.neighbors(pbmc, n_pcs=5, use_rep="X_pca", copy=True)
    renamed = sc.pp.neighbors(pbmc, n_pcs=5, use_rep="X_pca_test", copy=True)

    assert np.allclose(original.obsm["X_pca"], renamed.obsm["X_pca_test"])
    assert np.allclose(
        original.obsp["distances"].toarray(), renamed.obsp["distances"].toarray()
    )


<<<<<<< HEAD
def test_mask_highly_var_error(array_type, float_dtype):
    # Test highly_variable ValueError
    adata = array_type(A_list).astype('float32')
    with pytest.raises(ValueError):
        sc.pp.pca(adata, use_highly_variable=True)


def test_mask_length(array_type, float_dtype):
    # check warning on mask length
    pbmc = sc.datasets.pbmc68k_reduced()
    mask = np.random.choice([True, False], pbmc.shape[1] + 1)
    with pytest.raises(ValueError):
        sc.pp.pca(pbmc, mask=mask, copy=True, dtype=float_dtype)


def test_mask_argument_equivalence(float_dtype):
    # Test if pca result is equal when given mask as boolarray vs string

    pbmc = sc.datasets.pbmc3k_processed().raw.to_adata()
    mask = np.random.choice([True, False], pbmc.shape[1])
    pbmc_w_mask = pbmc.copy()
    pbmc_w_mask.var["mask"] = mask

    pbmca = sc.pp.pca(pbmc, mask=mask, copy=True, dtype=float_dtype)
    pbmc_w_mask = sc.pp.pca(pbmc_w_mask, mask="mask", copy=True, dtype=float_dtype)
    assert np.allclose(pbmca.X.toarray(), pbmc_w_mask.X.toarray())


def test_mask(array_type):
    adata = sc.datasets.blobs(n_variables=10, n_centers=3, n_observations=100)
    adata.X = array_type(adata.X)

    mask = np.random.choice([True, False], adata.shape[1])

    adata_masked = adata[:, mask].copy()
    sc.pp.pca(adata, mask=mask)
    sc.pp.pca(adata_masked)

    masked_var_loadings = adata.varm["PCs"][~mask]
    np.testing.assert_equal(masked_var_loadings, np.zeros_like(masked_var_loadings))

    np.testing.assert_equal(adata.obsm["X_pca"], adata_masked.obsm["X_pca"])
    np.testing.assert_equal(adata.varm["PCs"][mask], adata_masked.varm["PCs"])


def test_none(array_type, float_dtype):
    # Test if pca result is equal without highly variable and with-but mask is None
    # and if pca takes highly variable as mask as default
    A = array_type(A_list).astype('float32')
    adata = AnnData(A)

    without_var = sc.pp.pca(adata, copy=True, dtype=float_dtype)

    mask = np.random.choice([True, False], adata.shape[1])
    mask[0] = True
    mask[1] = True
    adata.var["highly_variable"] = mask
    with_var = sc.pp.pca(adata, copy=True, dtype=float_dtype)
    assert without_var.uns['pca']['params']['mask'] is None
    assert with_var.uns['pca']['params']['mask'] == "highly_variable"
    assert not np.array_equal(without_var.obsm['X_pca'], with_var.obsm['X_pca'])
    with_no_mask = sc.pp.pca(adata, mask=None, copy=True, dtype=float_dtype)
    assert np.array_equal(without_var.obsm['X_pca'], with_no_mask.obsm['X_pca'])
=======
def test_pca_layer():
    """
    Tests that layers works the same way as .X
    """
    X_adata = pbmc3k_normalized()

    layer_adata = X_adata.copy()
    layer_adata.layers["counts"] = X_adata.X.copy()
    del layer_adata.X

    sc.pp.pca(X_adata, dtype=np.float64)
    sc.pp.pca(layer_adata, layer="counts", dtype=np.float64)

    assert layer_adata.uns["pca"]["params"]["layer"] == "counts"
    assert "layer" not in X_adata.uns["pca"]["params"]

    np.testing.assert_equal(
        X_adata.uns["pca"]["variance"], layer_adata.uns["pca"]["variance"]
    )
    np.testing.assert_equal(
        X_adata.uns["pca"]["variance_ratio"], layer_adata.uns["pca"]["variance_ratio"]
    )
    np.testing.assert_equal(X_adata.obsm['X_pca'], layer_adata.obsm['X_pca'])
    np.testing.assert_equal(X_adata.varm['PCs'], layer_adata.varm['PCs'])
>>>>>>> f1681a42
<|MERGE_RESOLUTION|>--- conflicted
+++ resolved
@@ -158,7 +158,6 @@
     )
 
 
-<<<<<<< HEAD
 def test_mask_highly_var_error(array_type, float_dtype):
     # Test highly_variable ValueError
     adata = array_type(A_list).astype('float32')
@@ -222,7 +221,8 @@
     assert not np.array_equal(without_var.obsm['X_pca'], with_var.obsm['X_pca'])
     with_no_mask = sc.pp.pca(adata, mask=None, copy=True, dtype=float_dtype)
     assert np.array_equal(without_var.obsm['X_pca'], with_no_mask.obsm['X_pca'])
-=======
+
+
 def test_pca_layer():
     """
     Tests that layers works the same way as .X
@@ -246,5 +246,4 @@
         X_adata.uns["pca"]["variance_ratio"], layer_adata.uns["pca"]["variance_ratio"]
     )
     np.testing.assert_equal(X_adata.obsm['X_pca'], layer_adata.obsm['X_pca'])
-    np.testing.assert_equal(X_adata.varm['PCs'], layer_adata.varm['PCs'])
->>>>>>> f1681a42
+    np.testing.assert_equal(X_adata.varm['PCs'], layer_adata.varm['PCs'])