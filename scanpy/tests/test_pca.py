--- conflicted
+++ resolved
@@ -193,8 +193,6 @@
     adata = AnnData(A)
 
     without_var = sc.pp.pca(adata, copy=True, dtype=float_dtype)
-    with_no_mask = sc.pp.pca(adata, mask=None, copy=True, dtype=float_dtype)
-    assert np.array_equal(without_var.obsm['X_pca'], with_no_mask.obsm['X_pca'])
 
     mask = np.random.choice([True, False], adata.shape[1])
     mask[0] = True
@@ -203,10 +201,6 @@
     with_var = sc.pp.pca(adata, copy=True, dtype=float_dtype)
     assert without_var.uns['pca']['params']['mask'] is None
     assert with_var.uns['pca']['params']['mask'] == "highly_variable"
-<<<<<<< HEAD
     assert not np.array_equal(without_var.obsm['X_pca'], with_var.obsm['X_pca'])
     with_no_mask = sc.pp.pca(adata, mask=None, copy=True, dtype=float_dtype)
-    assert np.array_equal(without_var.obsm['X_pca'], with_no_mask.obsm['X_pca'])
-=======
-    assert not np.array_equal(without_var.obsm['X_pca'], with_var.obsm['X_pca'])
->>>>>>> 2c472821
+    assert np.array_equal(without_var.obsm['X_pca'], with_no_mask.obsm['X_pca'])